--- conflicted
+++ resolved
@@ -441,7 +441,7 @@
     print(f"📁 Results and visualizations saved in outputs/ directory")
 
 @app.command()
-<<<<<<< HEAD
+
 def deploy_fastapi(
     model_path: str = typer.Argument(..., help="Path to trained model file (.joblib/.pkl)"),
     output_dir: str = typer.Option("deployment_fastapi", "--output", "-o", help="Directory to save deployment files"),
@@ -451,8 +451,7 @@
     from core.fastapi_deployer import generate_fastapi_app
     generate_fastapi_app(model_path, output_dir, port)
     print(f"✅ FastAPI deployment files created in '{output_dir}'")
-    
-=======
+
 def advisor(
     dataset: str = typer.Argument(..., help="Dataset to analyze"),  # FIXED: Made dataset a required argument
     detailed: bool = typer.Option(True, "--detailed/--summary", help="Show detailed analysis"),
@@ -989,6 +988,6 @@
     # Default dataset for testing
     return "iris"
 
->>>>>>> 26dff5b3
+
 if __name__ == "__main__":
     app()